--- conflicted
+++ resolved
@@ -22,19 +22,12 @@
                 </template>
 
                 <template v-slot:item.started="{ item }">
-<<<<<<< HEAD
+
                     {{ item.started_at | moment("ddd, MMM Do YY, h:mm:ss a")}}
                 </template>
 
                 <template v-slot:item.last_seen="{ item }">
                     {{ item.last_seen | moment("ddd, MMM Do YY, h:mm:ss a")}}
-=======
-                    {{ item.started_at | moment("dddd, MMMM Do YYYY, h:mm:ss a")}}
-                </template>
-
-                <template v-slot:item.last_seen="{ item }">
-                    {{ item.last_seen | moment("dddd, MMMM Do YYYY, h:mm:ss a")}}
->>>>>>> 811941bc
                 </template>
 
                 <template v-slot:item.active="{ item }">
@@ -110,7 +103,7 @@
     /* opacity: 0.5; */
     
 }
-<<<<<<< HEAD
+
 .short{
   width:200px;
 }
@@ -119,8 +112,6 @@
   overflow: hidden;
   text-overflow: ellipsis;
 }
-=======
->>>>>>> 811941bc
 
 
 </style>